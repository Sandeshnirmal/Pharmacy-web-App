import { lazy } from 'react';

// Eager load critical components
import Login from '../pages/Login';
import Dashboard from '../pages/Dashboard';

// Lazy load other components for better performance
const MedicinesListPage = lazy(() => import('../pages/MedicinesListPage'));
const GenericsTable = lazy(() => import('../pages/GenericsTable'));
const InventoryManagement = lazy(() => import('../pages/InventoryManagement'));
const PurchaseBillInventoryUpload = lazy(() => import('../pages/PurchaseBillInventoryUpload.jsx'));
const PurchaseBillReturn = lazy(() => import('../pages/PurchaseBillReturn'));
const SalesBillPage = lazy(() => import('../pages/salesbillpage.jsx'))
const SalesReturnPage = lazy(() => import("../pages/Salesbillreturn.jsx"))

// Prescription Management - Lazy loaded
const PrescriptionUploadsTable = lazy(() => import('../pages/PrescriptionUploadsTable'));
const PrescriptionReview = lazy(() => import('../pages/PrescriptionReview'));
const PendingPrescriptionsTable = lazy(() => import('../pages/PendingPrescriptionsTable'));
const RateMaster = lazy(() => import('../pages/RateMaster'));
const DiscountMaster = lazy(() => import('../pages/DiscountMaster'));

// Offline Sales Management - Lazy loaded
const OfflineSalesBilling = lazy(() => import('../pages/offline_sales/OfflineSalesBilling'));
const BillReturn = lazy(() => import('../pages/offline_sales/BillReturn'));
const InvoiceViewer = lazy(() => import('../pages/offline_sales/InvoiceViewer'));

// Order Management - Lazy loaded
const OrderDetails = lazy(() => import('../pages/OrderDetails'));
const OrdersTable = lazy(() => import('../pages/OrdersTable'));

// User Management - Lazy loaded
const UserManagement = lazy(() => import('../pages/UserManagement'));
const CustomerManagement = lazy(() => import('../pages/CustomerManagement'));

// Courier Management - Lazy loaded
const TPCCourierManagementPage = lazy(() => import('../pages/TPCCourierManagementPage'));

// Reports - Lazy loaded
const ReportsAnalytics = lazy(() => import('../pages/ReportsAnalytics'));

// Route configuration
export const routes = [
  // Public routes
  {
    path: "/login",
    element: Login,
    public: true,
    title: "Login",
  },

  // Protected routes (require authentication)
  {
    path: "/dashboard",
    element: Dashboard,
    title: "Dashboard",
    icon: "LayoutDashboard",
  },
  {
    path: "/medicines",
    element: MedicinesListPage,
    title: "Medicines",
    icon: "Pill",
    lazy: true,
  },
  {
    path: "/generics",
    element: GenericsTable,
    title: "Generic Names",
    icon: "FileText",
    lazy: true,
  },
  {
    path: "/inventory",
    element: InventoryManagement,
    title: "Inventory",
    icon: "Package",
    lazy: true,
  },
  {
    path: "/purchase-bill/inventory-upload",
    element: PurchaseBillInventoryUpload,
    title: "Purchase Bill Inventory Upload",
    icon: "Upload", // Placeholder icon
    lazy: true,
  },
  {
    path: "/purchase-bill/return",
    element: PurchaseBillReturn,
    title: "Purchase Bill Return",
    icon: "RotateCcw", // Placeholder icon
    lazy: true,
  },
  {
    path: "/sale-billing",
    element: SalesBillPage,
    tittle: "sales table",
    lazy: true,
  },
  {
    path: "/sale-return-billing",
    element: SalesReturnPage,
    tittle: "sales return table",
    lazy: true,
  },
  {
    path: "/prescriptions",
    element: PrescriptionUploadsTable,
    title: "Prescriptions",
    icon: "FileImage",
    lazy: true,
  },
  {
    path: "/pending-prescriptions",
    element: PendingPrescriptionsTable,
    title: "Pending Prescriptions",
    icon: "Clock",
    lazy: true,
  },
  {
    path: "/prescription-review/:prescriptionId",
    element: PrescriptionReview,
    title: "Prescription Review",
    hidden: true, // Don't show in navigation
    lazy: true,
  },
  {
    path: "/orders",
    element: OrdersTable,
    title: "Orders",
    icon: "ShoppingCart",
    lazy: true,
  },
  {
    path: "/orders/:orderId",
    element: OrderDetails,
    title: "Order Details",
    hidden: true,
    lazy: true,
  },
  {
    path: "/users",
    element: UserManagement,
    title: "Users",
    icon: "Users",
    lazy: true,
  },
  {
    path: "/customers",
    element: CustomerManagement,
    title: "Customers",
    icon: "UserCheck",
    lazy: true,
  },
  {
    path: "/reports",
    element: ReportsAnalytics,
    title: "Reports & Analytics",
    icon: "BarChart3",
    lazy: true,
  },
  {
    path: "/tpc-courier-management",
    element: TPCCourierManagementPage,
    title: "TPC Courier Management",
    icon: "Truck", // Using a truck icon for courier
    lazy: true,
  },
  {
    path: "/rate-master",
    element: RateMaster,
    title: "Rate Master",
    icon: "DollarSign", // Placeholder icon
    lazy: true,
  },
  {
    path: "/discount-master",
    element: DiscountMaster,
<<<<<<< HEAD
    title: "Discount Master",
    icon: "Percent", // Placeholder icon
    lazy: true,
=======
    title: 'Discount Master',
    icon: 'Percent', // Placeholder icon
    lazy: true
  },
  {
    path: '/offline-sales/billing',
    element: OfflineSalesBilling,
    title: 'Offline Sales Billing',
    icon: 'Receipt', // Placeholder icon
    lazy: true
  },
  {
    path: '/offline-sales/return',
    element: BillReturn,
    title: 'Bill Return',
    icon: 'RotateCcw', // Placeholder icon
    lazy: true
  },
  {
    path: '/offline-sales/invoice/:saleId',
    element: InvoiceViewer,
    title: 'Invoice Viewer',
    icon: 'FileText', // Placeholder icon
    hidden: true, // Can be accessed via a link from a sale, not directly in nav
    lazy: true
>>>>>>> 02dade9f
  },
];

// Get navigation routes (exclude hidden routes)
export const getNavigationRoutes = () => {
  return routes.filter(route => !route.public && !route.hidden);
};

// Get public routes
export const getPublicRoutes = () => {
  return routes.filter(route => route.public);
};

// Get protected routes
export const getProtectedRoutes = () => {
  return routes.filter(route => !route.public);
};

export default routes;<|MERGE_RESOLUTION|>--- conflicted
+++ resolved
@@ -176,37 +176,9 @@
   {
     path: "/discount-master",
     element: DiscountMaster,
-<<<<<<< HEAD
     title: "Discount Master",
     icon: "Percent", // Placeholder icon
     lazy: true,
-=======
-    title: 'Discount Master',
-    icon: 'Percent', // Placeholder icon
-    lazy: true
-  },
-  {
-    path: '/offline-sales/billing',
-    element: OfflineSalesBilling,
-    title: 'Offline Sales Billing',
-    icon: 'Receipt', // Placeholder icon
-    lazy: true
-  },
-  {
-    path: '/offline-sales/return',
-    element: BillReturn,
-    title: 'Bill Return',
-    icon: 'RotateCcw', // Placeholder icon
-    lazy: true
-  },
-  {
-    path: '/offline-sales/invoice/:saleId',
-    element: InvoiceViewer,
-    title: 'Invoice Viewer',
-    icon: 'FileText', // Placeholder icon
-    hidden: true, // Can be accessed via a link from a sale, not directly in nav
-    lazy: true
->>>>>>> 02dade9f
   },
 ];
 
