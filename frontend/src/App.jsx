--- conflicted
+++ resolved
@@ -11,33 +11,19 @@
 import PrescriptionUploadsTable from './pages/PrescriptionUploadsTable.jsx';
 import PrescriptionReview from './pages/PrescriptionReview.jsx';
 import PendingPrescriptionsTable from './pages/PendingPrescriptionsTable.jsx';
-<<<<<<< HEAD
-
-import CompositionBasedPrescription from './pages/CompositionBasedPrescription.jsx';
+// import AITestPage from './pages/AITestPage.jsx';
 
 // Order Management
 import OrderDetails from './pages/OrderDetails.jsx';
 import OrdersTable from './pages/OrdersTable.jsx';
 
-=======
-import AITestPage from './pages/AITestPage.jsx';
-
-// Order Management
-import OrderDetails from './pages/OrderDetails.jsx';
-import OrdersTable from './pages/OrdersTable.jsx';
-
->>>>>>> 7d233332
 // User Management
 import Login from './pages/Login.jsx';
 import UserManagement from './pages/UserManagement.jsx';
 import CustomerManagement from './pages/CustomerManagement.jsx';
 
 // Reports
-<<<<<<< HEAD
-import SalesReportsAnalysisPage from "./pages/ReportsAnalytics.jsx";
-=======
 import SalesReportsAnalysisPage from "./pages/Report.jsx";
->>>>>>> 7d233332
 
 function App() {
   return (
@@ -65,12 +51,7 @@
             path="/Prescription_Review/:prescriptionId"
             element={<PrescriptionReview />}
           />
-<<<<<<< HEAD
-
-          <Route path="/Composition_Prescription" element={<CompositionBasedPrescription />} />
-=======
-          <Route path="/AI_Test" element={<AITestPage />} />
->>>>>>> 7d233332
+          {/* <Route path="/AI_Test" element={<AITestPage />} /> */}
 
           {/* Order Management */}
           <Route path="/Orders" element={<OrdersTable />} />
