import { BrowserRouter as Router, Routes, Route } from 'react-router-dom';
import Layout from './components/Layout';

// Core Pages
import DashboardMainContent from './pages/Dashboard.jsx'
import Medicine from './pages/MedicinesListPage.jsx';
import GenericsTable from './pages/GenericsTable.jsx';
import InventoryManagement from './pages/InventoryManagement.jsx';

// Prescription Management
import PrescriptionUploadsTable from './pages/PrescriptionUploadsTable.jsx';
import PrescriptionReview from './pages/PrescriptionReview.jsx';
<<<<<<< HEAD
import OrdersTable from './pages/OrdersTable.jsx'; 
import OrderDetails from './pages/OrderDetails.jsx'; 
import DeliveryListTable from './pages/DeliveryListScreen.jsx'; // Import the DeliveryListScreen
import CustomersTable from './pages/CustomersTable.jsx'; // Import CustomersTable if needed
=======
import PendingPrescriptionsTable from './pages/PendingPrescriptionsTable.jsx';
import AITestPage from './pages/AITestPage.jsx';
>>>>>>> 7c8120d0

// Order Management
import OrderDetails from './pages/OrderDetails.jsx';
import OrdersTable from './pages/OrdersTable.jsx';

// User Management
import Login from './pages/Login.jsx';
import UserManagement from './pages/UserManagement.jsx';
import CustomerManagement from './pages/CustomerManagement.jsx';

// Reports
import Reports from './pages/Reports.jsx';

function App() {
  return (
    <Router>
      <Routes>
        {/* Login Route - Outside Layout (No Sidebar) */}
        <Route path="/Login" element={<Login />} />

        {/* Protected Routes - Inside Layout (With Sidebar) */}
        <Route element={<Layout />}>
          {/* Core Pages */}
          <Route path="/" element={<DashboardMainContent />} />
          <Route path="/Dashboard" element={<DashboardMainContent />} />
          <Route path="/Medicines" element={<Medicine />} />
          <Route path="/Generics" element={<GenericsTable />} />
          <Route path="/Inventory" element={<InventoryManagement />} />

          {/* Prescription Management */}
          <Route path="/Prescription" element={<PrescriptionUploadsTable />} />
          <Route path="/Pending_Prescriptions" element={<PendingPrescriptionsTable />} />
          <Route path="/Prescription_Review/:prescriptionId" element={<PrescriptionReview />} />
          <Route path="/AI_Test" element={<AITestPage />} />

          {/* Order Management */}
          <Route path="/Orders" element={<OrdersTable />} />
          <Route path="/Orders/OrderDetails" element={<OrderDetails />} />
<<<<<<< HEAD
          <Route path="/delivery-tracking" element={<DeliveryListTable />} /> {/* Delivery Tracking Page */}
          <Route path="/customers" element={<CustomersTable />} /> {/* Customers Table Page */}
          {/* Add more routes as needed */}
=======

          {/* User Management */}
          <Route path="/Users" element={<UserManagement />} />
          <Route path="/Customers" element={<CustomerManagement />} />

          {/* Reports */}
          <Route path="/Reports" element={<Reports />} />
>>>>>>> 7c8120d0
        </Route>
      </Routes>
    </Router>
  )
}

export default App<|MERGE_RESOLUTION|>--- conflicted
+++ resolved
@@ -10,15 +10,8 @@
 // Prescription Management
 import PrescriptionUploadsTable from './pages/PrescriptionUploadsTable.jsx';
 import PrescriptionReview from './pages/PrescriptionReview.jsx';
-<<<<<<< HEAD
-import OrdersTable from './pages/OrdersTable.jsx'; 
-import OrderDetails from './pages/OrderDetails.jsx'; 
-import DeliveryListTable from './pages/DeliveryListScreen.jsx'; // Import the DeliveryListScreen
-import CustomersTable from './pages/CustomersTable.jsx'; // Import CustomersTable if needed
-=======
 import PendingPrescriptionsTable from './pages/PendingPrescriptionsTable.jsx';
 import AITestPage from './pages/AITestPage.jsx';
->>>>>>> 7c8120d0
 
 // Order Management
 import OrderDetails from './pages/OrderDetails.jsx';
@@ -57,11 +50,6 @@
           {/* Order Management */}
           <Route path="/Orders" element={<OrdersTable />} />
           <Route path="/Orders/OrderDetails" element={<OrderDetails />} />
-<<<<<<< HEAD
-          <Route path="/delivery-tracking" element={<DeliveryListTable />} /> {/* Delivery Tracking Page */}
-          <Route path="/customers" element={<CustomersTable />} /> {/* Customers Table Page */}
-          {/* Add more routes as needed */}
-=======
 
           {/* User Management */}
           <Route path="/Users" element={<UserManagement />} />
@@ -69,7 +57,6 @@
 
           {/* Reports */}
           <Route path="/Reports" element={<Reports />} />
->>>>>>> 7c8120d0
         </Route>
       </Routes>
     </Router>
