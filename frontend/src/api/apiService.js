// Comprehensive API Service for Intelligent Pharmacy Management System
// Integrated with enhanced backend APIs on port 8000

import axiosInstance from './axiosInstance';

// ============================================================================
// AUTHENTICATION API
// ============================================================================

export const authAPI = {
  login: async (credentials) => {
    const response = await axiosInstance.post('/api/token/', credentials);
    const { access, refresh } = response.data;
    
    localStorage.setItem('access_token', access);
    localStorage.setItem('refresh_token', refresh);
    
    return response.data;
  },

  logout: () => {
    localStorage.removeItem('access_token');
    localStorage.removeItem('refresh_token');
  },

  getCurrentUser: () => axiosInstance.get('/api/users/auth-me/'),

  refreshToken: async () => {
    const refreshToken = localStorage.getItem('refresh_token');
    return axiosInstance.post('/api/token/refresh/', { refresh: refreshToken });
  },
};

// ============================================================================
// USER MANAGEMENT API
// ============================================================================

export const userAPI = {
  // Enhanced user management
  getUsers: (params = {}) => axiosInstance.get('/api/users/enhanced-users/', { params }),
  getUser: (id) => axiosInstance.get(`/api/users/enhanced-users/${id}/`),
  createUser: (userData) => axiosInstance.post('/api/users/enhanced-users/', userData),
  updateUser: (id, userData) => axiosInstance.patch(`/api/users/enhanced-users/${id}/`, userData),
  deleteUser: (id) => axiosInstance.delete(`/api/users/enhanced-users/${id}/`),
  
  // User role management
  getRoles: () => axiosInstance.get('/api/users/roles/'),
  getRole: (id) => axiosInstance.get(`/api/users/roles/${id}/`),
  createRole: (roleData) => axiosInstance.post('/api/users/roles/', roleData),
  updateRole: (id, roleData) => axiosInstance.patch(`/api/users/roles/${id}/`, roleData),
  deleteRole: (id) => axiosInstance.delete(`/api/users/roles/${id}/`),
  
  // User actions
  changePassword: (id, passwordData) => axiosInstance.post(`/api/users/enhanced-users/${id}/change_password/`, passwordData),
  verifyUser: (id, verificationData) => axiosInstance.post(`/api/users/enhanced-users/${id}/verify_user/`, verificationData),
  toggleUserStatus: (id) => axiosInstance.post(`/api/users/enhanced-users/${id}/toggle_status/`),
  
  // Statistics
  getRoleStatistics: () => axiosInstance.get('/api/users/enhanced-users/role_statistics/'),
};

// ============================================================================
// DASHBOARD API
// ============================================================================

export const dashboardAPI = {
  getAdminDashboard: () => axiosInstance.get('/api/users/enhanced-dashboard/admin_dashboard/'),
  getPharmacistDashboard: () => axiosInstance.get('/api/users/enhanced-dashboard/pharmacist_dashboard/'),
  getVerifierDashboard: () => axiosInstance.get('/api/users/enhanced-dashboard/verifier_dashboard/'),
};

// ============================================================================
// PRODUCT MANAGEMENT API
// ============================================================================

export const productAPI = {
  // Enhanced product management
  getProducts: () => axiosInstance.get('/api/products/enhanced-products/'),
  getProduct: (id) => axiosInstance.get(`/api/products/enhanced-products/${id}/`),
  createProduct: (productData) => axiosInstance.post('/api/products/enhanced-products/', productData),
  updateProduct: (id, productData) => axiosInstance.patch(`/api/products/enhanced-products/${id}/`, productData),
  deleteProduct: (id) => axiosInstance.delete(`/api/products/enhanced-products/${id}/`),
  
  // Composition management
  getCompositions: (params = {}) => axiosInstance.get('/api/products/compositions/', { params }),
  getComposition: (id) => axiosInstance.get(`/api/products/compositions/${id}/`),
  createComposition: (compositionData) => axiosInstance.post('/api/products/compositions/', compositionData),
  updateComposition: (id, compositionData) => axiosInstance.patch(`/api/products/compositions/${id}/`, compositionData),
  deleteComposition: (id) => axiosInstance.delete(`/api/products/compositions/${id}/`),
  
  // Product-composition relationships
  addCompositions: (productId, compositionsData) => 
    axiosInstance.post(`/api/products/enhanced-products/${productId}/add_compositions/`, compositionsData),
  removeComposition: (productId, compositionData) => 
    axiosInstance.delete(`/api/products/enhanced-products/${productId}/remove_composition/`, { data: compositionData }),
  
  // Inventory management
  updateStock: (productId, stockData) => 
    axiosInstance.post(`/api/products/enhanced-products/${productId}/update_stock/`, stockData),
  getLowStockAlert: () => axiosInstance.get('/api/products/enhanced-products/low_stock_alert/'),
  getInventorySummary: () => axiosInstance.get('/api/products/enhanced-products/inventory_summary/'),
  
  // Legacy endpoints for backward compatibility
  getLegacyProducts: (params = {}) => axiosInstance.get('/api/products/legacy/products/', { params }),
  getCategories: () => axiosInstance.get('/api/products/legacy/categories/'),
  getGenericNames: () => axiosInstance.get('/api/products/legacy/generic-names/'),
};

// ============================================================================
// PRESCRIPTION MANAGEMENT API
// ============================================================================

export const prescriptionAPI = {
  // Enhanced prescription management
  getPrescriptions: (params = {}) => axiosInstance.get('/prescription/enhanced-prescriptions/', { params }),
  getPrescription: (id) => axiosInstance.get(`/prescription/enhanced-prescriptions/${id}/`),
  createPrescription: (prescriptionData) => axiosInstance.post('/prescription/enhanced-prescriptions/', prescriptionData),
  updatePrescription: (id, prescriptionData) => axiosInstance.patch(`/prescription/enhanced-prescriptions/${id}/`, prescriptionData),
  
  // Prescription verification workflow
  verifyPrescription: (id, verificationData) => 
    axiosInstance.post(`/prescription/enhanced-prescriptions/${id}/verify_prescription/`, verificationData),
  getVerificationQueue: (params = {}) => 
    axiosInstance.get('/prescription/enhanced-prescriptions/verification_queue/', { params }),
  
  // Prescription medicines
  getPrescriptionMedicines: (params = {}) => axiosInstance.get('/prescription/medicines/', { params }),
  getPrescriptionMedicine: (id) => axiosInstance.get(`/prescription/medicines/${id}/`),
  verifyMedicine: (id, verificationData) => 
    axiosInstance.post(`/prescription/medicines/${id}/verify_medicine/`, verificationData),
  bulkVerifyMedicines: (verificationData) => 
    axiosInstance.post('/prescription/medicines/bulk_verify/', verificationData),
  getSuggestedAlternatives: (id) => 
    axiosInstance.post(`/prescription/medicines/${id}/suggest_alternatives/`),
  
  // Workflow and audit logs
  getWorkflowHistory: (prescriptionId) => 
    axiosInstance.get(`/prescription/enhanced-prescriptions/${prescriptionId}/workflow_history/`),
  
  // Analytics
  getAnalytics: () => axiosInstance.get('/prescription/enhanced-prescriptions/analytics/'),

  // Verify prescription (only verified prescriptions can create orders)
  verifyPrescription: (id, data) => axiosInstance.post(`/prescription/enhanced-prescriptions/${id}/verify_prescription/`, data),

  // Create order from verified prescription only
  createOrderFromPrescription: (id, data) => axiosInstance.post(`/prescription/enhanced-prescriptions/${id}/create_order/`, data),

  // Get prescription medicines
  getPrescriptionMedicines: (params) => axiosInstance.get('/prescription/medicines/', { params }),

  // Remap medicine to different product
  remapMedicine: (medicineId, data) => axiosInstance.post(`/prescription/medicines/${medicineId}/remap_medicine/`, data),

  // Add medicine to prescription
  addMedicineToPrescrip: (data) => axiosInstance.post('/prescription/medicines/add_medicine_to_prescription/', data),

  // Verify individual medicine
  verifyMedicine: (medicineId, data) => axiosInstance.post(`/prescription/medicines/${medicineId}/verify_medicine/`, data),
  
  // Legacy mobile API endpoints
  uploadPrescription: (formData) => {
    const config = {
      headers: {
        'Content-Type': 'multipart/form-data',
      },
    };
    return axiosInstance.post('/prescription/mobile/upload/', formData, config);
  },
  getPrescriptionStatus: (id) => axiosInstance.get(`/prescription/mobile/status/${id}/`),
  getMedicineSuggestions: (id) => axiosInstance.get(`/prescription/mobile/suggestions/${id}/`),
  getPrescriptionProducts: (id) => axiosInstance.get(`/prescription/mobile/products/${id}/`),
  getPrescriptionById: (id) => axiosInstance.get(`/prescription/mobile/id/${id}/`),
  createPrescriptionOrder: (orderData) => axiosInstance.post('/prescription/mobile/create-order/', orderData),
};

// ============================================================================
// COURIER MANAGEMENT API (TPC Specific)
// ============================================================================

export const courierAPI = {
  // Get the single TPC courier partner details
  getTPCCourierPartner: () => axiosInstance.get('/api/courier/tpc-partner/'),
  
  // Update the single TPC courier partner details
  updateTPCCourierPartner: (partnerData) => axiosInstance.patch('/api/courier/tpc-partner/', partnerData),

  // TPC specific actions
  checkPincodeService: (pincode) => axiosInstance.get('/api/courier/tpc-partner/check_pincode_service/', { params: { pincode } }),
  searchAreaName: (areaName) => axiosInstance.get('/api/courier/tpc-partner/search_area_name/', { params: { area_name: areaName } }),
  requestConsignmentNotes: (qty) => axiosInstance.post('/api/courier/tpc-partner/request_consignment_notes/', { qty }),
  getConsignmentNoteStock: () => axiosInstance.get('/api/courier/tpc-partner/get_consignment_note_stock/'),
  getConsignmentNoteStockDetails: () => axiosInstance.get('/api/courier/tpc-partner/get_consignment_note_stock_details/'),
  checkDuplicateRefNo: (refNo) => axiosInstance.get('/api/courier/tpc-partner/check_duplicate_ref_no/', { params: { ref_no: refNo } }),
  getTrackingWebpageUrl: (shipmentId) => axiosInstance.get(`/api/courier/shipments/${shipmentId}/get_tracking_webpage_url/`),
  printConsignmentNote: (shipmentId, singleCopy = false) => axiosInstance.get(`/api/courier/shipments/${shipmentId}/print_consignment_note/`, { params: { single_copy: singleCopy } }),

  // Shipment related actions (these operate on individual shipments, not the partner itself)
  createShipment: (shipmentData) => axiosInstance.post('/api/courier/shipments/create_shipment/', shipmentData),
  schedulePickup: (shipmentId, pickupData) => axiosInstance.post(`/api/courier/shipments/${shipmentId}/schedule_pickup/`, pickupData),
  cancelShipment: (shipmentId) => axiosInstance.post(`/api/courier/shipments/${shipmentId}/cancel_shipment/`),
  trackShipment: (trackingNumber, newVersion = false, withContact = false) => 
    axiosInstance.get('/api/courier/shipments/track/', { params: { tracking_number: trackingNumber, new_version: newVersion, with_contact: withContact } }),
  createCodBooking: (codData) => axiosInstance.post('/api/courier/shipments/create_cod_booking/', codData),
  addPickupAddonDetails: (shipmentId, addonData) => axiosInstance.post(`/api/courier/shipments/${shipmentId}/add_pickup_addon_details/`, addonData),
};

// ============================================================================
// ORDERS API
// ============================================================================

export const orderAPI = {
<<<<<<< HEAD
  getOrders: (params = {}) => axiosInstance.get("/order/orders/", { params }),
  getOrder: (id) => axiosInstance.get(`/order/orders//${id}/`),
  createOrder: (orderData) => axiosInstance.post("/order/orders//", orderData),
  updateOrder: (id, orderData) =>
    axiosInstance.patch(`/order/orders/${id}/`, orderData),
=======
  getOrders: (params = {}) => axiosInstance.get('/order/orders/', { params }),
  getOrder: (id) => axiosInstance.get(`/order/orders/${id}/`),
  createOrder: (orderData) => axiosInstance.post('/order/orders/', orderData),
  updateOrder: (id, orderData) => axiosInstance.patch(`/order/orders/${id}/`, orderData),
>>>>>>> 082a561d
  deleteOrder: (id) => axiosInstance.delete(`/order/orders/${id}/`),
};

// ============================================================================
// REPORTS & ANALYTICS API
// ============================================================================

export const reportsAPI = {
  // Prescription Reports
  getPrescriptionAnalytics: () => prescriptionAPI.getAnalytics(),
  getPrescriptionTrends: (params = {}) => axiosInstance.get('/prescription/enhanced-prescriptions/trends/', { params }),
  getVerificationMetrics: () => axiosInstance.get('/prescription/enhanced-prescriptions/verification_metrics/'),
  
  // User Reports
  getUserAnalytics: () => userAPI.getRoleStatistics(),
  getUserActivity: (params = {}) => axiosInstance.get('/api/users/activity/', { params }),
  
  // Product Reports
  getInventoryReports: () => productAPI.getInventorySummary(),
  getLowStockReports: () => productAPI.getLowStockAlert(),
  getProductPerformance: (params = {}) => axiosInstance.get('/api/products/performance/', { params }),
  
  // Order Reports
  getOrderAnalytics: (params = {}) => axiosInstance.get('/api/orders/analytics/', { params }),
  getSalesReports: (params = {}) => axiosInstance.get('/api/orders/sales_reports/', { params }),
  
  // Dashboard Reports
  getAdminReports: () => dashboardAPI.getAdminDashboard(),
  getPharmacistReports: () => dashboardAPI.getPharmacistDashboard(),
  getVerifierReports: () => dashboardAPI.getVerifierDashboard(),
};

// ============================================================================
// UTILITY FUNCTIONS
// ============================================================================

export const apiUtils = {
  // Handle API errors consistently
  handleError: (error) => {
    if (error.response) {
      // Server responded with error status
      const { status, data } = error.response;
      return {
        status,
        message: data.message || data.detail || 'An error occurred',
        errors: data.errors || data,
      };
    } else if (error.request) {
      // Request made but no response
      return {
        status: 0,
        message: 'Network error - please check your connection',
        errors: null,
      };
    } else {
      // Something else happened
      return {
        status: 0,
        message: error.message || 'An unexpected error occurred',
        errors: null,
      };
    }
  },

  // Format API responses consistently
  formatResponse: (response) => ({
    data: response.data,
    status: response.status,
    success: response.status >= 200 && response.status < 300,
  }),

  // Build query parameters
  buildParams: (params) => {
    const searchParams = new URLSearchParams();
    Object.entries(params).forEach(([key, value]) => {
      if (value !== null && value !== undefined && value !== '') {
        searchParams.append(key, value);
      }
    });
    return searchParams.toString();
  },
};

// Export default API client for custom requests
export default axiosInstance;<|MERGE_RESOLUTION|>--- conflicted
+++ resolved
@@ -210,18 +210,10 @@
 // ============================================================================
 
 export const orderAPI = {
-<<<<<<< HEAD
-  getOrders: (params = {}) => axiosInstance.get("/order/orders/", { params }),
-  getOrder: (id) => axiosInstance.get(`/order/orders//${id}/`),
-  createOrder: (orderData) => axiosInstance.post("/order/orders//", orderData),
-  updateOrder: (id, orderData) =>
-    axiosInstance.patch(`/order/orders/${id}/`, orderData),
-=======
   getOrders: (params = {}) => axiosInstance.get('/order/orders/', { params }),
   getOrder: (id) => axiosInstance.get(`/order/orders/${id}/`),
   createOrder: (orderData) => axiosInstance.post('/order/orders/', orderData),
   updateOrder: (id, orderData) => axiosInstance.patch(`/order/orders/${id}/`, orderData),
->>>>>>> 082a561d
   deleteOrder: (id) => axiosInstance.delete(`/order/orders/${id}/`),
 };
 
