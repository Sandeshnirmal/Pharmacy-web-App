--- conflicted
+++ resolved
@@ -1,28 +1,11 @@
-<<<<<<< HEAD
-// PrescriptionReview.jsx - Enhanced with order creation from verified prescriptions only
-import { useState, useEffect, useCallback } from 'react'; // Added useCallback for memoization
-import { useParams, useNavigate } from 'react-router-dom';
-=======
 // PrescriptionReview.jsx
 import { useState, useEffect } from "react";
 import { useParams, useNavigate } from "react-router-dom";
->>>>>>> 7d233332
 import {
   ArrowLeft,
   CheckCircle,
   XCircle,
   AlertCircle,
-<<<<<<< HEAD
-  Download,
-  Search
-} from 'lucide-react';
-import axiosInstance from '../api/axiosInstance';
-import OCRReprocessButton from '../components/OCRReprocessButton';
-import PrescriptionStatusBadge from '../components/prescription/PrescriptionStatusBadge';
-import PrescriptionWorkflowVisualization from '../components/prescription/PrescriptionWorkflowVisualization';
-import EnhancedMedicineForm from '../components/EnhancedMedicineForm';
-
-=======
   Search,
   ChevronRight,
   Edit,
@@ -33,7 +16,6 @@
 import PrescriptionStatusBadge from "../components/prescription/PrescriptionStatusBadge";
 import { CircularConfidenceIndicator } from "../components/prescription/ConfidenceIndicator";
 import ConfidenceIndicator from "../components/prescription/ConfidenceIndicator";
->>>>>>> 7d233332
 
 const PrescriptionReview = () => {
   const { prescriptionId } = useParams();
@@ -48,21 +30,6 @@
   const [searchTerm, setSearchTerm] = useState("");
   const [notes, setNotes] = useState("");
   const [selectedProduct, setSelectedProduct] = useState(null);
-<<<<<<< HEAD
-  const [showProductMappingModal, setShowProductMappingModal] = useState(false); // Renamed for clarity
-  const [currentDetailId, setCurrentDetailId] = useState(null);
-  const [showMedicineFormModal, setShowMedicineFormModal] = useState(false); // Renamed for clarity
-  const [editingMedicine, setEditingMedicine] = useState(null);
-
-  const handleClose = () => {
-    navigate('/prescriptions');
-  };
-
-  // No explicit usage of handleUpdate, can be removed if not needed for parent component refresh logic outside this component
-  // const handleUpdate = () => {
-  //   console.log('Prescription updated');
-  // };
-=======
   const [showProductModal, setShowProductModal] = useState(false);
   const [showEditModal, setShowEditModal] = useState(false);
   const [editingDetail, setEditingDetail] = useState(null);
@@ -93,7 +60,6 @@
       return () => clearTimeout(handler);
     }
   }, [showProductModal, searchTerm]);
->>>>>>> 7d233332
 
   // Fetch prescription data
   const fetchPrescriptionData = useCallback(async () => {
@@ -101,27 +67,15 @@
       setLoading(true);
       setError(null); // Clear previous errors
       const [prescriptionRes, detailsRes] = await Promise.all([
-<<<<<<< HEAD
         axiosInstance.get(`prescription/enhanced-prescriptions/${prescriptionId}/`),
         axiosInstance.get(`prescription/medicines/?prescription=${prescriptionId}`)
-=======
-        axiosInstance.get(`prescription/prescriptions/${prescriptionId}/`),
-        axiosInstance.get(
-          `prescription/prescription-details/?prescription=${prescriptionId}`
-        ),
->>>>>>> 7d233332
       ]);
       setPrescription(prescriptionRes.data);
       setPrescriptionDetails(detailsRes.data.results || detailsRes.data);
       setNotes(prescriptionRes.data.pharmacist_notes || "");
     } catch (err) {
-<<<<<<< HEAD
       console.error('Error fetching prescription:', err);
       setError('Failed to fetch prescription data. Please try again.');
-=======
-      setError("Failed to fetch prescription data. Please try again.");
-      console.error("Error fetching prescription:", err);
->>>>>>> 7d233332
     } finally {
       setLoading(false);
     }
@@ -130,7 +84,6 @@
   // Fetch products after prescription details are loaded
   const fetchProducts = useCallback(async () => {
     try {
-<<<<<<< HEAD
       const medicineNames = prescriptionDetails
         .map(detail => detail.ai_extracted_medicine_name)
         .filter(name => name && name.trim() !== '');
@@ -156,16 +109,6 @@
         console.error('Fallback product fetch also failed:', fallbackErr);
         setError('Failed to load products. Please try again later.');
       }
-=======
-      const response = await axiosInstance.get(
-        `product/products/?search=${encodeURIComponent(searchTerm)}&limit=50`
-      );
-      setProducts(response.data.results || response.data);
-    } catch (err) {
-      console.error("Error fetching products:", err);
-    } finally {
-      setIsFetchingProducts(false);
->>>>>>> 7d233332
     }
   }, [prescriptionDetails]); // Dependency on prescriptionDetails
 
@@ -205,7 +148,6 @@
     setSearchTerm("");
 
     try {
-<<<<<<< HEAD
       await axiosInstance.patch(`prescription/prescription-details/${detailId}/`, {
         mapped_product: productId,
         mapping_status: 'Mapped'
@@ -267,56 +209,15 @@
     // This would typically open a modal or navigate to a substitute selection page
     console.log('Suggest substitute for detail:', detailId);
     setError('Substitute functionality not yet implemented.'); // Example feedback
-=======
-      await axiosInstance.patch(
-        `prescription/prescription-details/${detailId}/`,
-        { mapped_product: product.id, mapping_status: "Mapped" }
-      );
-    } catch (err) {
-      console.error("Error mapping product:", err);
-      setError("Failed to map product. Reverting changes.");
-      setPrescriptionDetails(originalDetails);
-    }
-  };
-
-  const handleRemoveDetail = async () => {
-    if (!detailToDelete) return;
-
-    const originalDetails = [...prescriptionDetails];
-    setPrescriptionDetails((details) =>
-      details.filter((d) => d.id !== detailToDelete)
-    );
-    setShowConfirmModal(false);
-
+  };
+
+  const openEditModal = (detail) => {
+    setEditingDetail({ ...detail });
+    setShowEditModal(true);
+  };
+
+  const handleAction = async (status, notesPayload = {}) => {
     try {
-      await axiosInstance.delete(
-        `prescription/prescription-details/${detailToDelete}/`
-      );
-    } catch (err) {
-      console.error("Error removing detail:", err);
-      setError("Failed to remove item.");
-      setPrescriptionDetails(originalDetails);
-    } finally {
-      setDetailToDelete(null);
-    }
-  };
-
-  const openConfirmModal = (detailId) => {
-    setDetailToDelete(detailId);
-    setShowConfirmModal(true);
->>>>>>> 7d233332
-  };
-
-  const handleUpdateDetail = async () => {
-    if (!editingDetail) return;
-    const originalDetails = [...prescriptionDetails];
-    setPrescriptionDetails((details) =>
-      details.map((d) => (d.id === editingDetail.id ? editingDetail : d))
-    );
-    setShowEditModal(false);
-
-    try {
-<<<<<<< HEAD
       await axiosInstance.patch(`prescription/prescriptions/${prescriptionId}/`, {
         verification_status: 'Rejected',
         rejection_reason: notes || 'Prescription rejected during review'
@@ -325,114 +226,6 @@
     } catch (err) {
       console.error('Error rejecting prescription:', err);
       setError('Failed to reject prescription. Please try again.');
-=======
-      const {
-        id,
-        product_name,
-        extracted_dosage,
-        ai_extracted_instructions,
-      } = editingDetail;
-      const payload = {
-        product_name,
-        extracted_dosage,
-        ai_extracted_instructions,
-      };
-      await axiosInstance.patch(
-        `prescription/prescription-details/${id}/`,
-        payload
-      );
-    } catch (err) {
-      console.error("Error updating detail:", err);
-      setError("Failed to update item.");
-      setPrescriptionDetails(originalDetails);
->>>>>>> 7d233332
-    }
-  };
-
-  const handleAddMissingItem = async () => {
-    try {
-      const res = await axiosInstance.post(
-        `prescription/prescription-details/${id}/`,
-        {
-          prescription: prescriptionId,
-          line_number: prescriptionDetails.length + 1,
-          recognized_text_raw: "Manually Added",
-          mapping_status: "Pending",
-        }
-      );
-      const newItem = res.data;
-      setPrescriptionDetails((prev) => [...prev, newItem]);
-      openEditModal(newItem); // Open edit modal for the new item
-    } catch (err) {
-<<<<<<< HEAD
-      console.error('Error requesting clarification:', err);
-      setError('Failed to request clarification. Please try again.');
-    }
-  };
-
-  const handleVerify = async () => {
-    // Check if all prescription details are mapped before verifying
-    const unmappedItems = prescriptionDetails.filter(d => !d.mapped_product);
-    if (unmappedItems.length > 0) {
-      setError('All prescription items must be mapped to products before verification.');
-      return;
-    }
-
-    try {
-      // 1. Update prescription status to 'Verified'
-      await axiosInstance.post(`prescription/enhanced-prescriptions/${prescriptionId}/verify/`, {
-        action: 'verified',
-        notes: notes
-      });
-
-      // 2. Create the order based on the verified prescription details
-      // This assumes an API endpoint for creating orders from a prescription ID
-      const orderCreationPayload = {
-        prescription: prescriptionId,
-        // Potentially include other order details like delivery address, payment method etc.
-        // For simplicity, we'll just send the prescription ID.
-      };
-      const orderResponse = await axiosInstance.post(`order/orders/create_from_prescription/`, orderCreationPayload);
-      console.log('Order created successfully:', orderResponse.data);
-
-      navigate('/prescriptions'); // Navigate back to prescriptions list or to order details
-    } catch (err) {
-      console.error('Error verifying prescription or creating order:', err);
-      setError(`Failed to verify prescription or create order. Error: ${err.response?.data?.detail || err.message}`);
-    }
-  };
-
-  const handleOCRReprocessComplete = (ocrResult) => {
-    fetchPrescriptionData(); // Refresh prescription data after OCR reprocessing
-    setError(null); // Clear any previous errors if reprocessing was successful
-    console.log('OCR Reprocessing completed:', ocrResult);
-=======
-      console.error("Error adding item:", err);
-      setError("Failed to add new item.");
-    }
-  };
-
-  const openProductModal = (detailId, medicineName) => {
-    setCurrentDetailId(detailId);
-    setSearchTerm(medicineName || "");
-    setShowProductModal(true);
-  };
-
-  const openEditModal = (detail) => {
-    setEditingDetail({ ...detail });
-    setShowEditModal(true);
-  };
-
-  const handleAction = async (status, notesPayload = {}) => {
-    try {
-      await axiosInstance.patch(
-        `prescription/prescriptions/${prescriptionId}/`,
-        { verification_status: status, ...notesPayload }
-      );
-      navigate("/Prescription");
-    } catch (err) {
-      console.error(`Error updating prescription to ${status}:`, err);
-      setError(`Failed to update prescription.`);
     }
   };
 
@@ -448,13 +241,54 @@
       );
       navigate("/Prescription");
     } catch (err) {
-      console.error("Error approving for delivery:", err);
-      setError("Failed to approve for delivery.");
-    }
->>>>>>> 7d233332
-  };
-
-  // Render logic
+      console.error('Error requesting clarification:', err);
+      setError('Failed to request clarification. Please try again.');
+    }
+  };
+
+  const handleVerify = async () => {
+    // Check if all prescription details are mapped before verifying
+    const unmappedItems = prescriptionDetails.filter(d => !d.mapped_product);
+    if (unmappedItems.length > 0) {
+      setError('All prescription items must be mapped to products before verification.');
+      return;
+    }
+
+    try {
+      // 1. Update prescription status to 'Verified'
+      await axiosInstance.post(`prescription/enhanced-prescriptions/${prescriptionId}/verify/`, {
+        action: 'verified',
+        notes: notes
+      });
+
+      // 2. Create the order based on the verified prescription details
+      // This assumes an API endpoint for creating orders from a prescription ID
+      const orderCreationPayload = {
+        prescription: prescriptionId,
+        // Potentially include other order details like delivery address, payment method etc.
+        // For simplicity, we'll just send the prescription ID.
+      };
+      const orderResponse = await axiosInstance.post(`order/orders/create_from_prescription/`, orderCreationPayload);
+      console.log('Order created successfully:', orderResponse.data);
+
+      navigate('/prescriptions'); // Navigate back to prescriptions list or to order details
+    } catch (err) {
+      console.error('Error verifying prescription or creating order:', err);
+      setError(`Failed to verify prescription or create order. Error: ${err.response?.data?.detail || err.message}`);
+    }
+  };
+
+  const handleOCRReprocessComplete = (ocrResult) => {
+    fetchPrescriptionData(); // Refresh prescription data after OCR reprocessing
+    setError(null); // Clear any previous errors if reprocessing was successful
+    console.log('OCR Reprocessing completed:', ocrResult);
+  };
+
+  const filteredProducts = products.filter(product =>
+    product.name.toLowerCase().includes(searchTerm.toLowerCase()) ||
+    product.generic_name?.name?.toLowerCase().includes(searchTerm.toLowerCase())
+  );
+
   if (loading) {
     return (
       <div className="flex justify-center items-center h-screen bg-gray-50">
@@ -463,8 +297,6 @@
     );
   }
 
-<<<<<<< HEAD
-=======
   if (error) {
     return (
       <div className="container mx-auto p-8">
@@ -485,7 +317,6 @@
     reviewCompleted && prescription?.verification_status !== "Verified";
   const isDelivered = prescription?.verification_status === "Verified";
 
->>>>>>> 7d233332
   return (
     <div className="min-h-screen bg-gray-100 font-inter">
       {/* Header */}
@@ -552,36 +383,6 @@
             </div>
           </aside>
 
-<<<<<<< HEAD
-      <div className="max-w-7xl mx-auto px-4 sm:px-6 lg:px-8 py-8 space-y-8">
-
-        {error && (
-          <div className="bg-red-100 border border-red-400 text-red-700 px-4 py-3 rounded mb-4" role="alert">
-            <strong className="font-bold">Error: </strong>
-            <span className="block sm:inline">{error}</span>
-          </div>
-        )}
-
-        {/* Workflow Visualization */}
-        <PrescriptionWorkflowVisualization
-          currentStatus={prescription?.verification_status}
-          hasOrder={!!prescription?.order}
-          isDelivered={false}
-        />
-
-        {/* Prescription Processing Summary */}
-        {prescription && prescriptionDetails.length > 0 && (
-          <div className="bg-white rounded-lg border border-gray-200 overflow-hidden">
-            <div className="bg-gradient-to-r from-blue-50 to-indigo-50 px-6 py-4 border-b border-gray-200">
-              <div className="flex items-center justify-between">
-                <div className="flex items-center space-x-3">
-                  <div>
-                    <h2 className="text-xl font-semibold text-gray-900">
-                      Prescription Processing Results
-                    </h2>
-                    <p className="text-sm text-gray-600">
-                      {prescriptionDetails.length} medicines detected from prescription
-=======
           {/* Right Column: Review / Delivery Details */}
           <section className="bg-white p-6 rounded-xl shadow-sm border border-gray-200">
             {needsReview && (
@@ -594,7 +395,6 @@
                     <p className="text-sm text-gray-500">
                       Please map the AI-detected medicines to the correct
                       products.
->>>>>>> 7d233332
                     </p>
                   </div>
                   <button
@@ -685,38 +485,6 @@
                   ))}
                 </div>
 
-<<<<<<< HEAD
-            <div className="p-6">
-              <div className="grid grid-cols-1 md:grid-cols-2 lg:grid-cols-3 gap-4">
-                {prescriptionDetails.map((detail, index) => (
-                  <div
-                    key={detail.id}
-                    className={`
-                      rounded-lg p-4 border-2 transition-all duration-200 hover:shadow-md
-                      ${detail.mapped_product
-                        ? 'border-green-200 bg-green-50'
-                        : 'border-orange-200 bg-orange-50'
-                      }
-                    `}
-                  >
-                    <div className="flex items-center justify-between mb-3">
-                      <span className="text-sm font-medium text-gray-700">
-                        Medicine {index + 1}
-                      </span>
-                      <span className="text-xs text-gray-500">
-                        Status: {detail.mapping_status || 'Pending'}
-                      </span>
-                    </div>
-
-                    <div className="space-y-2">
-                      <div>
-                        <h3 className="font-semibold text-gray-900 text-sm">
-                          {detail.ai_extracted_medicine_name || 'Unknown Medicine'}
-                        </h3>
-                        <p className="text-xs text-gray-600">
-                          {detail.ai_extracted_dosage || 'No dosage specified'}
-                        </p>
-=======
                 <div className="mt-8 border-t pt-6">
                   <h3 className="text-base font-semibold text-gray-700 mb-2">
                     Pharmacist Notes
@@ -761,7 +529,6 @@
                           <AlertCircle size={18} />
                           <span>Request Clarification</span>
                         </button>
->>>>>>> 7d233332
                       </div>
                     )}
                   </div>
@@ -797,97 +564,6 @@
                     <Edit size={16} />
                     <span>Back to Edit</span>
                   </button>
-<<<<<<< HEAD
-                </li>
-              ))}
-            </ul>
-          )}
-        </div>
-
-      </div>
-
-
-
-      {/* Prescription Information Section */}
-      <div className="bg-white p-6 rounded-lg shadow-md mb-8">
-        <h2 className="text-xl font-medium text-gray-700 mb-4">Prescription Information</h2>
-
-        {/* Patient Information Box */}
-        <div className="mb-6 p-4 border border-gray-200 rounded-md bg-gray-50">
-          <h3 className="text-lg font-medium text-gray-800 mb-2">Patient Information</h3>
-          <div className="text-gray-700 text-sm">
-            <p><strong>User:</strong> {prescription?.user?.first_name} {prescription?.user?.last_name}</p>
-            <p><strong>Upload Date:</strong> {prescription?.upload_date ? new Date(prescription.upload_date).toLocaleDateString() : 'N/A'}</p>
-            <p><strong>Status:</strong> {prescription?.verification_status}</p>
-            {prescription?.order && (
-              <p><strong>Order ID:</strong> {prescription.order}</p>
-            )}
-          </div>
-        </div>
-
-        {/* Extracted Medicines Table */}
-        <div className="overflow-x-auto">
-          <table className="min-w-full divide-y divide-gray-200">
-            <thead className="bg-gray-50">
-              <tr>
-                <th scope="col" className="px-6 py-3 text-left text-xs font-medium text-gray-500 uppercase tracking-wider">Medicine Name</th>
-                <th scope="col" className="px-6 py-3 text-left text-xs font-medium text-gray-500 uppercase tracking-wider">Dosage</th>
-                <th scope="col" className="px-6 py-3 text-left text-xs font-medium text-gray-500 uppercase tracking-wider">Quantity</th>
-                <th scope="col" className="px-6 py-3 text-left text-xs font-medium text-gray-500 uppercase tracking-wider">Instructions</th>
-                <th scope="col" className="px-6 py-3 text-left text-xs font-medium text-gray-500 uppercase tracking-wider">Mapping Status</th>
-                <th scope="col" className="px-6 py-3 text-left text-xs font-medium text-gray-500 uppercase tracking-wider">Status</th>
-                <th scope="col" className="px-6 py-3 text-left text-xs font-medium text-gray-500 uppercase tracking-wider">Actions</th>
-              </tr>
-            </thead>
-            <tbody className="bg-white divide-y divide-gray-200">
-              {prescriptionDetails.map((detail) => (
-                <tr key={detail.id} className="hover:bg-gray-50">
-                  <td className="px-6 py-4 whitespace-nowrap text-sm font-medium text-gray-900">
-                    {detail.verified_medicine_name || detail.ai_extracted_medicine_name || 'Unknown'}
-                  </td>
-                  <td className="px-6 py-4 whitespace-nowrap text-sm text-gray-500">
-                    {detail.verified_dosage || detail.ai_extracted_dosage || 'N/A'}
-                  </td>
-                  <td className="px-6 py-4 whitespace-nowrap text-sm text-gray-500">
-                    {detail.verified_quantity || detail.ai_extracted_quantity || 'N/A'}
-                  </td>
-                  <td className="px-6 py-4 whitespace-normal text-sm text-gray-500 max-w-xs">
-                    {detail.verified_instructions || detail.ai_extracted_instructions || 'N/A'}
-                  </td>
-                  <td className="px-6 py-4 whitespace-nowrap text-sm text-gray-500">
-                    <span className={`px-2 py-1 text-xs rounded-full ${detail.mapping_status === 'Mapped' ? 'bg-green-100 text-green-800' :
-                        detail.mapping_status === 'Pending' ? 'bg-yellow-100 text-yellow-800' :
-                          'bg-gray-100 text-gray-800'
-                      }`}>
-                      {detail.mapping_status}
-                    </span>
-                  </td>
-                  <td className="px-6 py-4 whitespace-nowrap text-sm font-medium">
-                    <button
-                      onClick={() => handleSuggestSubstitute(detail.id)}
-                      className="text-blue-600 hover:text-blue-900 mr-2"
-                    >
-                      Substitute
-                    </button>
-                    <button
-                      onClick={() => openProductModal(detail.id)}
-                      className="text-green-600 hover:text-green-900 mr-2"
-                    >
-                      Map
-                    </button>
-                    <button
-                      onClick={() => handleEditMedicine(detail)}
-                      className="text-purple-600 hover:text-purple-900"
-                    >
-                      Edit
-                    </button>
-                  </td>
-                </tr>
-              ))}
-            </tbody>
-          </table>
-        </div>
-=======
                 </div>
                 <div className="space-y-3 mb-6 p-4 bg-gray-50 rounded-lg border">
                   {prescriptionDetails.map((detail) => (
@@ -930,7 +606,6 @@
                 </div>
               </div>
             )}
->>>>>>> 7d233332
 
             {isDelivered && (
               <div className="text-center py-16">
@@ -1043,21 +718,6 @@
         </div>
       )}
 
-<<<<<<< HEAD
-        {/* Product Mapping Modal */}
-        {showProductMappingModal && (
-        <div className="fixed inset-0 bg-gray-600 bg-opacity-50 overflow-y-auto h-full w-full z-50 flex justify-center items-center"
-             role="dialog" aria-modal="true" aria-labelledby="product-map-modal-title">
-          <div className="relative p-5 border w-11/12 md:w-3/4 lg:w-1/2 shadow-lg rounded-md bg-white max-h-[90vh] flex flex-col">
-            <div className="mt-3 flex-grow flex flex-col">
-              <h3 className="text-lg font-medium text-gray-900 mb-2" id="product-map-modal-title">Map Product</h3>
-              <p className="text-sm text-gray-600 mb-4">
-                Products filtered based on OCR extracted medicines. Search to find more.
-              </p>
-
-              {/* Search input for products */}
-              <div className="mb-4">
-=======
       {showEditModal && editingDetail && (
         <div className="fixed inset-0 bg-gray-800 bg-opacity-75 flex items-center justify-center z-50 p-4">
           <div className="bg-white rounded-lg shadow-2xl w-full max-w-lg">
@@ -1071,7 +731,6 @@
                 <label className="block text-sm font-medium text-gray-700 mb-1">
                   Medicine Name
                 </label>
->>>>>>> 7d233332
                 <input
                   type="text"
                   value={editingDetail.product_name || ""}
@@ -1082,37 +741,8 @@
                     })
                   }
                   className="w-full px-3 py-2 border border-gray-300 rounded-md focus:outline-none focus:ring-2 focus:ring-blue-500"
-                  aria-label="Search products"
                 />
               </div>
-<<<<<<< HEAD
-
-              {/* Product list */}
-              <div className="flex-grow overflow-y-auto custom-scrollbar"> {/* Added custom-scrollbar for better UX */}
-                {filteredProducts.length > 0 ? (
-                  filteredProducts.map((product) => (
-                    <div
-                      key={product.id}
-                      className={`p-3 border rounded-md mb-2 cursor-pointer hover:bg-gray-50 ${selectedProduct?.id === product.id ? 'bg-blue-50 border-blue-300' : 'border-gray-200'
-                        }`}
-                      onClick={() => setSelectedProduct(product)}
-                      role="option"
-                      aria-selected={selectedProduct?.id === product.id}
-                      tabIndex="0" // Make selectable by keyboard
-                    >
-                      <div className="font-medium text-gray-900">{product.name}</div>
-                      <div className="text-sm text-gray-500">
-                        {product.generic_name?.name} - {product.strength} - {product.form}
-                      </div>
-                      <div className="text-sm text-gray-500">
-                        Manufacturer: {product.manufacturer} | Price: ₹{product.price}
-                      </div>
-                    </div>
-                  ))
-                ) : (
-                  <div className="text-center text-gray-500 py-8">No products found for your search.</div>
-                )}
-=======
               <div>
                 <label className="block text-sm font-medium text-gray-700 mb-1">
                   Dosage
@@ -1128,7 +758,6 @@
                   }
                   className="w-full px-3 py-2 border border-gray-300 rounded-md focus:outline-none focus:ring-2 focus:ring-blue-500"
                 />
->>>>>>> 7d233332
               </div>
               <div>
                 <label className="block text-sm font-medium text-gray-700 mb-1">
@@ -1164,31 +793,6 @@
         </div>
       )}
 
-<<<<<<< HEAD
-              {/* Modal actions */}
-              <div className="flex justify-end space-x-3 mt-6 flex-shrink-0">
-                <button
-                  onClick={() => {
-                    setShowProductMappingModal(false);
-                    setSelectedProduct(null);
-                    setSearchTerm('');
-                  }}
-                  className="px-4 py-2 bg-gray-300 text-gray-700 rounded-md hover:bg-gray-400"
-                >
-                  Cancel
-                </button>
-                <button
-                  onClick={() => {
-                    if (selectedProduct && currentDetailId) {
-                      handleMapProduct(currentDetailId, selectedProduct.id);
-                    }
-                  }}
-                  disabled={!selectedProduct}
-                  className="px-4 py-2 bg-blue-500 text-white rounded-md hover:bg-blue-600 disabled:bg-gray-300 disabled:cursor-not-allowed"
-                >
-                  Map Product
-                </button>
-=======
       {showConfirmModal && (
         <div className="fixed inset-0 bg-gray-800 bg-opacity-75 flex items-center justify-center z-50 p-4">
           <div className="bg-white rounded-lg shadow-2xl w-full max-w-md">
@@ -1206,7 +810,6 @@
                     cannot be undone.
                   </p>
                 </div>
->>>>>>> 7d233332
               </div>
             </div>
             <div className="p-4 bg-gray-50 flex justify-center space-x-4">
@@ -1226,20 +829,6 @@
           </div>
         </div>
       )}
-<<<<<<< HEAD
-
-      {/* Enhanced Medicine Form Modal */}
-      {showMedicineFormModal && (
-        <EnhancedMedicineForm
-          medicine={editingMedicine}
-          onSave={handleSaveMedicine}
-          onCancel={handleCancelForm}
-          isEdit={!!editingMedicine}
-        />
-      )}
-      </div>
-=======
->>>>>>> 7d233332
     </div>
   );
 };
