import { useState, useEffect } from 'react';
import { Link } from 'react-router-dom';
import axiosInstance from '../api/axiosInstance';
import ModernStatsCard from '../components/ModernStatsCard';
import useRealTimeData from '../hooks/useRealTimeData';
import APITestPanel from '../components/APITestPanel';

function DashboardMainContent() {
  const [dashboardData, setDashboardData] = useState({
    stats: {
      totalOrders: 0,
      totalPrescriptions: 0,
      pendingReviews: 0,
      totalRevenue: 0,
      activeUsers: 0,
      lowStockItems: 0
    },
    recentOrders: [],
    recentPrescriptions: [],
    lowStockProducts: []
  });
  const [loading, setLoading] = useState(true);
  const [error, setError] = useState(null);
  const [lastUpdated, setLastUpdated] = useState(null);

  useEffect(() => {
    fetchDashboardData();
  }, []);

  const fetchDashboardData = async () => {
    try {
      setLoading(true);

      // Fetch all required data in parallel
<<<<<<< HEAD
      const [ordersRes, prescriptionsRes, usersRes, productsRes] = await Promise.all([
        axiosInstance.get('order/orders/'),
        axiosInstance.get('prescription/enhanced-prescriptions/'),
        axiosInstance.get('user/users/'),
        axiosInstance.get('product/enhanced-products/')
      ]);
=======
      const [ordersRes, prescriptionsRes, usersRes, productsRes] =
        await Promise.all([
          axiosInstance.get("order/orders/"),
          axiosInstance.get("prescription/prescriptions/"),
          axiosInstance.get("user/users/"),
          axiosInstance.get("/api/products/enhanced-products/"),
        ]);
>>>>>>> 7d233332

      const orders = ordersRes.data.results || ordersRes.data;
      const prescriptions = prescriptionsRes.data.results || prescriptionsRes.data;
      const users = usersRes.data.results || usersRes.data;
      const products = productsRes.data.results || productsRes.data;

      // Calculate statistics
      const totalRevenue = orders.reduce((sum, order) => sum + parseFloat(order.total_amount || 0), 0);
      const pendingReviews = prescriptions.filter(p => p.verification_status === 'Pending_Review').length;
      const lowStockProducts = products.filter(p => p.stock_quantity && p.stock_quantity < 10);

      setDashboardData({
        stats: {
          totalOrders: orders.length,
          totalPrescriptions: prescriptions.length,
          pendingReviews,
          totalRevenue,
          activeUsers: users.filter(u => u.is_active).length,
          lowStockItems: lowStockProducts.length
        },
        recentOrders: orders.slice(0, 5),
        recentPrescriptions: prescriptions.slice(0, 5),
        lowStockProducts: lowStockProducts.slice(0, 5)
      });
      setLastUpdated(new Date());
    } catch (err) {
      setError('Failed to fetch dashboard data');
      console.error('Dashboard error:', err);
    } finally {
      setLoading(false);
    }
  };

  const getStatusClass = (status) => {
    switch (status) {
      case 'Delivered':
        return 'bg-emerald-100 text-emerald-800';
      case 'Shipped':
        return 'bg-sky-100 text-sky-800';
      case 'Processing':
        return 'bg-amber-100 text-amber-800';
      case 'Cancelled':
        return 'bg-red-100 text-red-800';
      default:
        return 'bg-gray-100 text-gray-800';
    }
  };

  if (loading) {
    return (
      <div className="p-6 bg-gray-50 min-h-screen">
        <div className="flex justify-center items-center h-64">
          <div className="animate-spin rounded-full h-32 w-32 border-b-2 border-blue-500"></div>
        </div>
      </div>
    );
  }

  if (error) {
    return (
      <div className="p-6 bg-gray-50 min-h-screen">
        <div className="bg-red-100 border border-red-400 text-red-700 px-4 py-3 rounded">
          <strong className="font-bold">Error: </strong>
          <span className="block sm:inline">{error}</span>
        </div>
      </div>
    );
  }

  const statsCards = [
    {
      title: '🛒 Total Orders',
      value: dashboardData.stats.totalOrders.toLocaleString(),
      icon: (
         // Your provided SVG code goes here directly
        <svg xmlns="http://www.w3.org/2000/svg" width="24" height="24" viewBox="0 0 24 24" fill="none" stroke="currentColor" strokeWidth="2" strokeLinecap="round" strokeLinejoin="round">
          <circle cx="9" cy="21" r="1" />
          <circle cx="20" cy="21" r="1" />
          <path d="M1 1h4l2.68 13.39a2 2 0 0 0 2 1.61h9.72a2 2 0 0 0 2-1.61L23 6H6" />
        </svg>
      ),

      
      color: 'bg-blue-500',
      link: '/Orders',
      trend: 12 // Example trend data
    },
    {
      title: '📋 Prescription Orders',
      value: dashboardData.stats.totalPrescriptions.toLocaleString(),
      icon: (
        <svg fill="currentColor" viewBox="0 0 20 20">
          <path fillRule="evenodd" d="M4 4a2 2 0 012-2h4.586A2 2 0 0112 2.586L15.414 6A2 2 0 0116 7.414V16a2 2 0 01-2 2H6a2 2 0 01-2-2V4zm2 6a1 1 0 011-1h6a1 1 0 110 2H7a1 1 0 01-1-1zm1 3a1 1 0 100 2h6a1 1 0 100-2H7z" clipRule="evenodd" />
        </svg>
      ),
      color: 'bg-green-500',
      link: '/Prescription',
      trend: 8
    },
    {
      title: 'Pending Reviews',
      value: dashboardData.stats.pendingReviews.toLocaleString(),
      icon: (
        <svg fill="currentColor" viewBox="0 0 20 20">
          <path fillRule="evenodd" d="M10 18a8 8 0 100-16 8 8 0 000 16zm1-12a1 1 0 10-2 0v4a1 1 0 00.293.707l2.828 2.829a1 1 0 101.415-1.415L11 9.586V6z" clipRule="evenodd" />
        </svg>
      ),
      color: 'bg-yellow-500',
      link: '/Pending_Prescriptions',
      trend: -5
    },
    {
      title: '💰 Total Revenue',
      value: `₹${dashboardData.stats.totalRevenue.toLocaleString()}`,
      icon: (
        <svg fill="currentColor" viewBox="0 0 20 20">
          <path d="M8.433 7.418c.155-.103.346-.196.567-.267v1.698a2.305 2.305 0 01-.567-.267C8.07 8.34 8 8.114 8 8c0-.114.07-.34.433-.582zM11 12.849v-1.698c.22.071.412.164.567.267.364.243.433.468.433.582 0 .114-.07.34-.433.582a2.305 2.305 0 01-.567.267z" />
          <path fillRule="evenodd" d="M10 18a8 8 0 100-16 8 8 0 000 16zm1-13a1 1 0 10-2 0v.092a4.535 4.535 0 00-1.676.662C6.602 6.234 6 7.009 6 8c0 .99.602 1.765 1.324 2.246.48.32 1.054.545 1.676.662v1.941c-.391-.127-.68-.317-.843-.504a1 1 0 10-1.51 1.31c.562.649 1.413 1.076 2.353 1.253V15a1 1 0 102 0v-.092a4.535 4.535 0 001.676-.662C13.398 13.766 14 12.991 14 12c0-.99-.602-1.765-1.324-2.246A4.535 4.535 0 0011 9.092V7.151c.391.127.68.317.843.504a1 1 0 101.511-1.31c-.563-.649-1.413-1.076-2.354-1.253V5z" clipRule="evenodd" />
        </svg>
      ),
      color: 'bg-purple-500',
      link: '/Orders',
      trend: 15
    },
    {
      title: '👥 Active Customers',
      value: dashboardData.stats.activeUsers.toLocaleString(),
      icon: (
        <svg fill="currentColor" viewBox="0 0 20 20">
          <path d="M13 6a3 3 0 11-6 0 3 3 0 016 0zM18 8a2 2 0 11-4 0 2 2 0 014 0zM14 15a4 4 0 00-8 0v3h8v-3z" />
        </svg>
      ),
      color: 'bg-indigo-500',
      link: '/Customers',
      trend: 3
    },
    {
      title: '⚠️ Low Stock Alert',
      value: dashboardData.stats.lowStockItems.toLocaleString(),
      icon: (
        <svg fill="currentColor" viewBox="0 0 20 20">
          <path fillRule="evenodd" d="M3 4a1 1 0 011-1h12a1 1 0 110 2H4a1 1 0 01-1-1zm0 4a1 1 0 011-1h12a1 1 0 110 2H4a1 1 0 01-1-1zm0 4a1 1 0 011-1h12a1 1 0 110 2H4a1 1 0 01-1-1zm0 4a1 1 0 011-1h12a1 1 0 110 2H4a1 1 0 01-1-1z" clipRule="evenodd" />
        </svg>
      ),
      color: 'bg-red-500',
      link: '/Inventory',
      trend: -2
    }
  ];

  return (
    <main className="flex-1 p-4 sm:p-6 md:p-8 bg-gray-50">
      {/* Header */}
<<<<<<< HEAD
      <div className="flex justify-between items-center mb-8">
=======
      
      <div className="flex justify-between items-center mb-6">
>>>>>>> 7d233332
        <div>
          <h1 className="text-3xl font-bold text-gray-900">E-Commerce Pharmacy Dashboard</h1>
          <p className="text-gray-600 mt-2">Manage your online pharmacy business - Orders, Products, Customers & Inventory</p>
          <div className="mt-3 flex space-x-2">
            <span className="text-sm text-white bg-blue-600 px-3 py-1 rounded-full">
              📱 Mobile App Admin
            </span>
            <span className="text-sm text-white bg-green-600 px-3 py-1 rounded-full">
              🛒 E-Commerce Platform
            </span>
          </div>
        </div>
        {lastUpdated && (
          <div className="text-right">
            <p className="text-sm text-gray-500">Last Updated</p>
            <p className="text-sm font-medium text-gray-700">
              {lastUpdated.toLocaleTimeString()}
            </p>
          </div>
        )}
      </div>

      {/* Stats Cards */}
      <div className="grid grid-cols-1 md:grid-cols-2 lg:grid-cols-3 gap-6 mb-8">
        {statsCards.map((stat, index) => (
          <ModernStatsCard
            key={index}
            title={stat.title}
            value={stat.value}
            icon={stat.icon}
            color={stat.color}
            trend={stat.trend}
            link={stat.link}
            loading={loading}
          />
        ))}
      </div>

      {/* E-Commerce Quick Actions */}
      <div className="grid grid-cols-1 md:grid-cols-2 lg:grid-cols-4 gap-6 mb-8">
        <div className="bg-white p-6 rounded-lg shadow-sm border border-gray-200 hover:shadow-md transition-shadow cursor-pointer">
          <div className="flex items-center space-x-4">
            <div className="bg-blue-100 p-3 rounded-lg">
              <svg className="w-6 h-6 text-blue-600" fill="none" stroke="currentColor" viewBox="0 0 24 24">
                <path strokeLinecap="round" strokeLinejoin="round" strokeWidth="2" d="M16 11V7a4 4 0 00-8 0v4M5 9h14l1 12H4L5 9z" />
              </svg>
            </div>
            <div>
              <h3 className="font-semibold text-gray-900">New Orders</h3>
              <p className="text-sm text-gray-600">Process pending orders</p>
            </div>
          </div>
        </div>

        <div className="bg-white p-6 rounded-lg shadow-sm border border-gray-200 hover:shadow-md transition-shadow cursor-pointer">
          <div className="flex items-center space-x-4">
            <div className="bg-green-100 p-3 rounded-lg">
              <svg className="w-6 h-6 text-green-600" fill="none" stroke="currentColor" viewBox="0 0 24 24">
                <path strokeLinecap="round" strokeLinejoin="round" strokeWidth="2" d="M20 7l-8-4-8 4m16 0l-8 4m8-4v10l-8 4m0-10L4 7m8 4v10M4 7v10l8 4" />
              </svg>
            </div>
            <div>
              <h3 className="font-semibold text-gray-900">Inventory</h3>
              <p className="text-sm text-gray-600">Manage stock levels</p>
            </div>
          </div>
        </div>

        <div className="bg-white p-6 rounded-lg shadow-sm border border-gray-200 hover:shadow-md transition-shadow cursor-pointer">
          <div className="flex items-center space-x-4">
            <div className="bg-purple-100 p-3 rounded-lg">
              <svg className="w-6 h-6 text-purple-600" fill="none" stroke="currentColor" viewBox="0 0 24 24">
                <path strokeLinecap="round" strokeLinejoin="round" strokeWidth="2" d="M17 20h5v-2a3 3 0 00-5.356-1.857M17 20H7m10 0v-2c0-.656-.126-1.283-.356-1.857M7 20H2v-2a3 3 0 015.356-1.857M7 20v-2c0-.656.126-1.283.356-1.857m0 0a5.002 5.002 0 019.288 0M15 7a3 3 0 11-6 0 3 3 0 016 0zm6 3a2 2 0 11-4 0 2 2 0 014 0zM7 10a2 2 0 11-4 0 2 2 0 014 0z" />
              </svg>
            </div>
            <div>
              <h3 className="font-semibold text-gray-900">Customers</h3>
              <p className="text-sm text-gray-600">Manage customer accounts</p>
            </div>
          </div>
        </div>

        <div className="bg-white p-6 rounded-lg shadow-sm border border-gray-200 hover:shadow-md transition-shadow cursor-pointer">
          <div className="flex items-center space-x-4">
            <div className="bg-yellow-100 p-3 rounded-lg">
              <svg className="w-6 h-6 text-yellow-600" fill="none" stroke="currentColor" viewBox="0 0 24 24">
                <path strokeLinecap="round" strokeLinejoin="round" strokeWidth="2" d="M9 19v-6a2 2 0 00-2-2H5a2 2 0 00-2 2v6a2 2 0 002 2h2a2 2 0 002-2zm0 0V9a2 2 0 012-2h2a2 2 0 012 2v10m-6 0a2 2 0 002 2h2a2 2 0 002-2m0 0V5a2 2 0 012-2h2a2 2 0 012 2v14a2 2 0 01-2 2h-2a2 2 0 01-2-2z" />
              </svg>
            </div>
            <div>
              <h3 className="font-semibold text-gray-900">Analytics</h3>
              <p className="text-sm text-gray-600">View sales reports</p>
            </div>
          </div>
        </div>
      </div>

      {/* Recent Activity Grid */}
      <div className="grid grid-cols-1 lg:grid-cols-2 gap-6 mb-8">
        {/* Recent Orders */}
        <div className="bg-white p-6 rounded-lg shadow-md">
          <div className="flex justify-between items-center mb-4">
            <h2 className="text-xl font-semibold text-gray-800">Recent Orders</h2>
            <Link to="/Orders" className="text-blue-600 hover:text-blue-800 text-sm font-medium">
              View All
            </Link>
          </div>
          <div className="space-y-3">
            {dashboardData.recentOrders.map((order) => (
              <div key={order.id} className="flex items-center justify-between p-3 bg-gray-50 rounded-lg">
                <div>
                  <p className="font-medium text-gray-900">#{order.id}</p>
                  <p className="text-sm text-gray-600">
                    {order.user?.first_name} {order.user?.last_name}
                  </p>
                  <p className="text-xs text-gray-500">
                    {new Date(order.order_date).toLocaleDateString()}
                  </p>
                </div>
                <div className="text-right">
                  <p className="font-semibold text-gray-900">₹{order.total_amount}</p>
                  <span className={`px-2 py-1 text-xs rounded-full ${getStatusClass(order.order_status)}`}>
                    {order.order_status}
                  </span>
                </div>
              </div>
            ))}
            {dashboardData.recentOrders.length === 0 && (
              <p className="text-gray-500 text-center py-4">No recent orders</p>
            )}
          </div>
        </div>

        {/* Recent Prescriptions */}
        <div className="bg-white p-6 rounded-lg shadow-md">
          <div className="flex justify-between items-center mb-4">
            <h2 className="text-xl font-semibold text-gray-800">Recent Prescriptions</h2>
            <Link to="/Prescription" className="text-blue-600 hover:text-blue-800 text-sm font-medium">
              View All
            </Link>
          </div>
          <div className="space-y-3">
            {dashboardData.recentPrescriptions.map((prescription) => (
              <div key={prescription.id} className="flex items-center justify-between p-3 bg-gray-50 rounded-lg">
                <div>
                  <p className="font-medium text-gray-900">#{prescription.id}</p>
                  <p className="text-sm text-gray-600">
                    {prescription.user?.first_name} {prescription.user?.last_name}
                  </p>
                  <p className="text-xs text-gray-500">
                    {new Date(prescription.upload_date).toLocaleDateString()}
                  </p>
                </div>
                <div className="text-right">
                  <span className={`px-2 py-1 text-xs rounded-full ${
                    prescription.verification_status === 'Verified' ? 'bg-green-100 text-green-800' :
                    prescription.verification_status === 'Pending_Review' ? 'bg-yellow-100 text-yellow-800' :
                    prescription.verification_status === 'Rejected' ? 'bg-red-100 text-red-800' :
                    'bg-blue-100 text-blue-800'
                  }`}>
                    {prescription.verification_status}
                  </span>
                </div>
              </div>
            ))}
            {dashboardData.recentPrescriptions.length === 0 && (
              <p className="text-gray-500 text-center py-4">No recent prescriptions</p>
            )}
          </div>
        </div>
      </div>

      {/* Low Stock Alert */}
      {dashboardData.lowStockProducts.length > 0 && (
        <div className="bg-white p-6 rounded-lg shadow-md">
          <div className="flex justify-between items-center mb-4">
            <h2 className="text-xl font-semibold text-gray-800">Low Stock Alert</h2>
            <Link to="/inventory" className="text-red-600 hover:text-red-800 text-sm font-medium">
              Manage Inventory
            </Link>
          </div>
          <div className="grid grid-cols-1 md:grid-cols-2 lg:grid-cols-3 gap-4">
            {dashboardData.lowStockProducts.map((product) => (
              <div key={product.id} className="p-4 bg-red-50 border border-red-200 rounded-lg">
                <div className="flex items-center justify-between">
                  <div>
                    <p className="font-medium text-gray-900">{product.name}</p>
                    <p className="text-sm text-gray-600">{product.generic_name?.name}</p>
                  </div>
                  <div className="text-right">
                    <p className="text-sm font-semibold text-red-600">
                      Stock: {product.stock_quantity || 0}
                    </p>
                  </div>
                </div>
              </div>
            ))}
          </div>
        </div>
      )}
    </main>
  );
}

export default DashboardMainContent;<|MERGE_RESOLUTION|>--- conflicted
+++ resolved
@@ -32,14 +32,6 @@
       setLoading(true);
 
       // Fetch all required data in parallel
-<<<<<<< HEAD
-      const [ordersRes, prescriptionsRes, usersRes, productsRes] = await Promise.all([
-        axiosInstance.get('order/orders/'),
-        axiosInstance.get('prescription/enhanced-prescriptions/'),
-        axiosInstance.get('user/users/'),
-        axiosInstance.get('product/enhanced-products/')
-      ]);
-=======
       const [ordersRes, prescriptionsRes, usersRes, productsRes] =
         await Promise.all([
           axiosInstance.get("order/orders/"),
@@ -47,7 +39,6 @@
           axiosInstance.get("user/users/"),
           axiosInstance.get("/api/products/enhanced-products/"),
         ]);
->>>>>>> 7d233332
 
       const orders = ordersRes.data.results || ordersRes.data;
       const prescriptions = prescriptionsRes.data.results || prescriptionsRes.data;
@@ -201,12 +192,8 @@
   return (
     <main className="flex-1 p-4 sm:p-6 md:p-8 bg-gray-50">
       {/* Header */}
-<<<<<<< HEAD
-      <div className="flex justify-between items-center mb-8">
-=======
       
       <div className="flex justify-between items-center mb-6">
->>>>>>> 7d233332
         <div>
           <h1 className="text-3xl font-bold text-gray-900">E-Commerce Pharmacy Dashboard</h1>
           <p className="text-gray-600 mt-2">Manage your online pharmacy business - Orders, Products, Customers & Inventory</p>
