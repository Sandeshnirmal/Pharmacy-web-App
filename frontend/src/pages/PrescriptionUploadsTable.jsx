// PrescriptionUploadsTable.jsx
import { useState, useEffect } from "react";
import { Link } from "react-router-dom";
import {
  Search,
  Filter,
  Download,
  RefreshCw,
  Eye,
  MoreHorizontal,
} from "lucide-react";
import axiosInstance from "../api/axiosInstance"; // Assumed Axios instance for API calls
import PrescriptionStatusBadge from "../components/prescription/PrescriptionStatusBadge";
import ConfidenceIndicator from "../components/prescription/ConfidenceIndicator";
import PriorityIndicator from "../components/prescription/PriorityIndicator";
import EnhancedPrescriptionDashboard from "../components/prescription/EnhancedPrescriptionDashboard"; // Component for dashboard view

const PrescriptionUploadsTable = () => {
  // State variables for managing prescriptions data, loading, errors, and UI filters
  const [prescriptions, setPrescriptions] = useState([]);
  const [loading, setLoading] = useState(true); // Indicates if data is currently being fetched
  const [error, setError] = useState(null); // Stores any error messages from API calls
  const [searchTerm, setSearchTerm] = useState(""); // State for the search input
  const [statusFilter, setStatusFilter] = useState("all"); // State for the status filter dropdown
  const [showDashboard, setShowDashboard] = useState(true); // Toggles between table and dashboard view
  const [refreshing, setRefreshing] = useState(false); // Indicates if a refresh operation is in progress
  const [sortBy, setSortBy] = useState("upload_date"); // Current column being sorted
  const [sortOrder, setSortOrder] = useState("desc"); // Sort order: 'asc' or 'desc'

  // useEffect hook to fetch prescriptions whenever statusFilter, sortBy, or sortOrder changes
  useEffect(() => {
    fetchPrescriptions();
  }, [statusFilter, sortBy, sortOrder]); // Dependencies array: re-run effect if these states change

  // Function to fetch prescriptions from the API
  const fetchPrescriptions = async () => {
    try {
      setLoading(true); // Set loading to true before fetching data
      setError(null); // Clear any previous errors

      // Construct URLSearchParams for query parameters (sorting, filtering, searching)
      const params = new URLSearchParams({
        ordering: sortOrder === "desc" ? `-${sortBy}` : sortBy, // Add '-' for descending order
      });

      if (statusFilter !== "all") {
        params.append("verification_status", statusFilter); // Add status filter if not 'all'
      }

      if (searchTerm) {
        params.append("search", searchTerm); // Add search term if present
      }

<<<<<<< HEAD
      const response = await axiosInstance.get(`prescription/enhanced-prescriptions/?${params}`);
=======
      // Make GET request to the prescriptions API endpoint
      const response = await axiosInstance.get(
        `prescription/prescriptions/?${params}`
      );

      // Log the response data for debugging
      console.log(
        "Prescriptions API Response:",
        response.data.results || response.data
      );

      // Update prescriptions state with the fetched data
      // Assumes API response might have data in 'results' property or directly
>>>>>>> 7d233332
      setPrescriptions(response.data.results || response.data);
    } catch (err) {
      // Catch and handle any errors during the API call
      setError("Failed to fetch prescriptions. Please try again.");
      console.error("Error fetching prescriptions:", err);
    } finally {
      setLoading(false); // Set loading to false after fetch operation completes
    }
  };

  const handleReviewPrescription = (prescriptionId) => {
    navigate(`/Prescription/prescription-details/${prescriptionId}`);
  };

  // Handler for manual refresh button
  const handleRefresh = async () => {
    setRefreshing(true); // Indicate refresh is in progress
    await fetchPrescriptions(); // Re-fetch prescriptions
    setRefreshing(false); // Reset refreshing state
  };

  // Handler for sorting table columns
  const handleSort = (field) => {
    if (sortBy === field) {
      // If clicking the same column, toggle sort order
      setSortOrder(sortOrder === "asc" ? "desc" : "asc");
    } else {
      // If clicking a new column, set it as sortBy and default to ascending
      setSortBy(field);
      setSortOrder("asc");
    }
  };

  // Filter prescriptions based on the search term
  // This filtering happens client-side on the currently loaded data
  const filteredPrescriptions = prescriptions.filter(
    (prescription) =>
      !searchTerm || // If no search term, include all
      prescription.user_name
        ?.toLowerCase()
        .includes(searchTerm.toLowerCase()) ||
      prescription.user_email
        ?.toLowerCase()
        .includes(searchTerm.toLowerCase()) ||
      prescription.id.toString().includes(searchTerm)
  );
  console.log("Filtered Prescriptions (Client-side):", filteredPrescriptions);

  // Conditional rendering for loading state
  if (loading) {
    return (
      <div className="p-4 bg-gray-50 rounded-lg">
        <div className="flex justify-center items-center h-32">
          <div className="animate-spin rounded-full h-8 w-8 border-b-2 border-gray-500"></div>
          <p className="ml-3 text-gray-700">Loading prescriptions...</p>
        </div>
      </div>
    );
  }

  // Conditional rendering for error state
  if (error) {
    return (
      <div className="p-4 bg-red-50 border border-red-200 rounded-lg">
        <p className="text-red-700 text-center">{error}</p>
        <button
          onClick={handleRefresh}
          className="mt-4 px-4 py-2 bg-blue-600 text-white rounded-lg hover:bg-blue-700 disabled:opacity-50"
        >
          Try Again
        </button>
      </div>
    );
  }

  // Conditional rendering: if showDashboard is true, render the dashboard component
  // if (showDashboard) {
  //   return <EnhancedPrescriptionDashboard />;
  // }

  // Main render for the Prescription Uploads Table
  return (
    <div className="p-6 space-y-6">
      {/* Header section with title and toggle button */}
      <div className="flex justify-between items-center">
        <div>
          <h2 className="text-3xl font-bold text-gray-900">
            All Prescriptions
          </h2>
          <p className="text-gray-600">
            Manage and review prescription uploads
          </p>
        </div>
        <div className="flex items-center space-x-4">
          <button
            onClick={() => setShowDashboard(true)} // Button to switch to dashboard view
            className="px-4 py-2 text-blue-600 hover:text-blue-700 font-medium rounded-lg border border-blue-600 hover:bg-blue-50 transition-colors"
          >
            Dashboard View
          </button>
          <button
            onClick={handleRefresh} // Button to refresh the table data
            disabled={refreshing} // Disable button while refreshing
            className="flex items-center space-x-2 px-4 py-2 bg-blue-600 text-white rounded-lg hover:bg-blue-700 disabled:opacity-50 transition-colors"
          >
            <RefreshCw size={16} className={refreshing ? "animate-spin" : ""} />
            <span>Refresh</span>
          </button>
        </div>
      </div>

      {/* Summary Statistics section */}
      <div className="mt-6 grid grid-cols-1 md:grid-cols-4 gap-4">
        <div className="bg-gray-50 p-4 rounded-lg shadow-sm">
          <div className="text-sm font-medium text-gray-500">
            Total Prescriptions
          </div>
          <div className="text-2xl font-semibold text-gray-900">
            {prescriptions.length}
          </div>
        </div>
        <div className="bg-yellow-50 p-4 rounded-lg shadow-sm">
          <div className="text-sm font-medium text-yellow-700">
            Pending Review
          </div>
          <div className="text-2xl font-semibold text-yellow-900">
            {
              prescriptions.filter(
                (p) => p.verification_status === "Pending_Review"
              ).length
            }
          </div>
        </div>
        <div className="bg-green-50 p-4 rounded-lg shadow-sm">
          <div className="text-sm font-medium text-green-700">Verified</div>
          <div className="text-2xl font-semibold text-green-900">
            {
              prescriptions.filter((p) => p.verification_status === "Verified")
                .length
            }
          </div>
        </div>
        <div className="bg-red-50 p-4 rounded-lg shadow-sm">
          <div className="text-sm font-medium text-red-700">Rejected</div>
          <div className="text-2xl font-semibold text-red-900">
            {
              prescriptions.filter((p) => p.verification_status === "Rejected")
                .length
            }
          </div>
        </div>
      </div>

      {/* Filters and Search section */}
      <div className="bg-white p-6 rounded-lg border border-gray-200 shadow-sm">
        <div className="flex flex-col md:flex-row md:items-center md:justify-between space-y-4 md:space-y-0">
          {/* Search input */}
          <div className="flex items-center space-x-4">
            <div className="relative w-full md:w-80">
              <Search
                size={20}
                className="absolute left-3 top-1/2 transform -translate-y-1/2 text-gray-400"
              />
              <input
                type="text"
                placeholder="Search by ID, patient name, or email..."
                value={searchTerm}
                onChange={(e) => setSearchTerm(e.target.value)}
                className="pl-10 pr-4 py-2 w-full border border-gray-300 rounded-lg focus:outline-none focus:ring-2 focus:ring-blue-500 focus:border-blue-500"
              />
            </div>
          </div>

          {/* Status filter and Export button */}
          <div className="flex items-center space-x-4">
            <div className="flex items-center space-x-2">
              <Filter size={16} className="text-gray-400" />
              <select
                value={statusFilter}
                onChange={(e) => setStatusFilter(e.target.value)}
                className="px-3 py-2 border border-gray-300 rounded-lg focus:outline-none focus:ring-2 focus:ring-blue-500 focus:border-blue-500"
              >
                <option value="all">All Status</option>
                <option value="Uploaded">Uploaded</option>
                <option value="AI_Processed">AI Processed</option>
                <option value="Pending_Review">Pending Review</option>
                <option value="Verified">Verified</option>
                <option value="Rejected">Rejected</option>
              </select>
            </div>

            <button className="flex items-center space-x-2 px-4 py-2 border border-gray-300 rounded-lg hover:bg-gray-50 transition-colors">
              <Download size={16} />
              <span>Export</span>
            </button>
          </div>
        </div>
      </div>

      {/* Enhanced Table displaying prescription data */}
      <div className="bg-white rounded-lg border border-gray-200 overflow-hidden shadow-sm">
        <div className="overflow-x-auto">
          <table className="min-w-full divide-y divide-gray-200">
            <thead className="bg-gray-50">
              <tr>
                {/* Table Header: ID (sortable) */}
                <th
                  className="px-6 py-3 text-left text-xs font-medium text-gray-500 uppercase tracking-wider cursor-pointer hover:bg-gray-100 transition-colors"
                  onClick={() => handleSort("id")}
                >
                  <div className="flex items-center space-x-1">
                    <span>ID</span>
                    {sortBy === "id" && (
                      <span className="text-blue-500">
                        {sortOrder === "asc" ? "↑" : "↓"} {/* Sort indicator */}
                      </span>
                    )}
                  </div>
                </th>
                {/* Table Header: Patient */}
                <th className="px-6 py-3 text-left text-xs font-medium text-gray-500 uppercase tracking-wider">
                  Patient
                </th>
                {/* Table Header: Upload Date (sortable) */}
                <th
                  className="px-6 py-3 text-left text-xs font-medium text-gray-500 uppercase tracking-wider cursor-pointer hover:bg-gray-100 transition-colors"
                  onClick={() => handleSort("upload_date")}
                >
                  <div className="flex items-center space-x-1">
                    <span>Upload Date</span>
                    {sortBy === "upload_date" && (
                      <span className="text-blue-500">
                        {sortOrder === "asc" ? "↑" : "↓"}
                      </span>
                    )}
                  </div>
                </th>
                {/* Table Header: Priority */}
                <th className="px-6 py-3 text-left text-xs font-medium text-gray-500 uppercase tracking-wider">
                  Priority
                </th>
                {/* Table Header: AI Confidence */}
                <th className="px-6 py-3 text-left text-xs font-medium text-gray-500 uppercase tracking-wider">
                  AI Confidence
                </th>
                {/* Table Header: Status (sortable) */}
                <th
                  className="px-6 py-3 text-left text-xs font-medium text-gray-500 uppercase tracking-wider cursor-pointer hover:bg-gray-100 transition-colors"
                  onClick={() => handleSort("verification_status")}
                >
                  <div className="flex items-center space-x-1">
                    <span>Status</span>
                    {sortBy === "verification_status" && (
                      <span className="text-blue-500">
                        {sortOrder === "asc" ? "↑" : "↓"}
                      </span>
                    )}
                  </div>
                </th>
                {/* Table Header: Actions */}
                <th className="px-6 py-3 text-left text-xs font-medium text-gray-500 uppercase tracking-wider">
                  Actions
                </th>
              </tr>
            </thead>
            <tbody className="bg-white divide-y divide-gray-200">
              {/* Map through filtered prescriptions to render table rows */}
              {filteredPrescriptions.map((prescription) => (
                <tr
                  key={prescription.id}
                  className="hover:bg-gray-50 transition-colors duration-150"
                >
                  {/* Prescription ID */}
                  <td className="px-6 py-4 whitespace-nowrap">
                    <div className="flex items-center">
                      <div className="text-sm font-medium text-gray-900">
                        #{prescription.id}
                      </div>
                    </div>
                  </td>

                  {/* Patient Information (Avatar, Name, Email) */}
                  <td className="px-6 py-4 whitespace-nowrap">
                    <div className="flex items-center">
                      <div className="flex-shrink-0 h-10 w-10">
                        <div className="h-10 w-10 rounded-full bg-gray-300 flex items-center justify-center">
                          <span className="text-sm font-medium text-gray-700">
                            {/* Display first initial of user's first name, or user_name, or 'U' as fallback */}
                            {prescription.user?.first_name?.[0] ||
                              prescription.user_name?.[0] ||
                              "U"}
                          </span>
                        </div>
                      </div>
                      <div className="ml-4">
                        <div className="text-sm font-medium text-gray-900">
                          {/* Display full name or user_name fallback */}
                          {prescription.user?.first_name}{" "}
                          {prescription.user?.last_name}
                          {!prescription.user &&
                            (prescription.user_name || "Unknown User")}
                        </div>
                        <div className="text-sm text-gray-500">
                          {/* Display email or 'No email' fallback */}
                          {prescription.user?.email ||
                            prescription.user_email ||
                            "No email"}
                        </div>
                      </div>
                    </div>
                  </td>

                  {/* Upload Date and Time */}
                  <td className="px-6 py-4 whitespace-nowrap">
                    <div className="text-sm text-gray-900">
                      {new Date(prescription.upload_date).toLocaleDateString()}
                    </div>
                    <div className="text-sm text-gray-500">
                      {new Date(prescription.upload_date).toLocaleTimeString()}
                    </div>
                  </td>

                  {/* Priority Indicator component */}
                  <td className="px-6 py-4 whitespace-nowrap">
                    <PriorityIndicator uploadDate={prescription.upload_date} />
                  </td>

                  {/* AI Confidence Indicator component */}
                  <td className="px-6 py-4 whitespace-nowrap">
                    <ConfidenceIndicator
                      confidence={prescription.ai_confidence_score || 0}
                      size="sm"
                      showIcon={false}
                    />
                  </td>

                  {/* Prescription Status Badge component */}
                  <td className="px-6 py-4 whitespace-nowrap">
                    <PrescriptionStatusBadge
                      status={prescription.verification_status}
                      size="sm"
                    />
                  </td>

                  {/* Actions column (Review, Order Status, More options) */}
                  <td className="px-6 py-4 whitespace-nowrap text-sm font-medium">
                    <div className="flex items-center space-x-2">
                      {/* Link to prescription review page */}
                      <Link
                        to={`/Prescription_Review/${prescription.id}`}
                        className="inline-flex items-center px-3 py-1 border border-transparent text-sm leading-4 font-medium rounded-md text-blue-700 bg-blue-100 hover:bg-blue-200 focus:outline-none focus:ring-2 focus:ring-offset-2 focus:ring-blue-500 transition-colors duration-150"
                      >
                        <Eye size={14} className="mr-1" />
                        Review
                      </Link>

                      {/* Conditionally display "Order Created" badge */}
                      {prescription.has_order && (
                        <span className="inline-flex items-center px-2 py-1 rounded-full text-xs font-medium bg-green-100 text-green-800">
                          Order Created
                        </span>
                      )}

                      {/* Button for more options (e.g., dropdown menu) */}
                      <button className="text-gray-400 hover:text-gray-600 p-1 rounded-full hover:bg-gray-100 transition-colors">
                        <MoreHorizontal size={16} />
                      </button>
                    </div>
                  </td>
                </tr>
              ))}
            </tbody>
          </table>
        </div>

        {/* Empty state message when no prescriptions are found */}
        {filteredPrescriptions.length === 0 && !loading && (
          <div className="text-center py-12">
            <h3 className="text-sm font-medium text-gray-900">
              No prescriptions found
            </h3>
            <p className="mt-1 text-sm text-gray-500">
              {searchTerm
                ? "No prescriptions match your search criteria."
                : "No prescriptions have been uploaded yet."}
            </p>
          </div>
        )}
      </div>
    </div>
  );
};

export default PrescriptionUploadsTable;<|MERGE_RESOLUTION|>--- conflicted
+++ resolved
@@ -51,9 +51,6 @@
         params.append("search", searchTerm); // Add search term if present
       }
 
-<<<<<<< HEAD
-      const response = await axiosInstance.get(`prescription/enhanced-prescriptions/?${params}`);
-=======
       // Make GET request to the prescriptions API endpoint
       const response = await axiosInstance.get(
         `prescription/prescriptions/?${params}`
@@ -67,7 +64,6 @@
 
       // Update prescriptions state with the fetched data
       // Assumes API response might have data in 'results' property or directly
->>>>>>> 7d233332
       setPrescriptions(response.data.results || response.data);
     } catch (err) {
       // Catch and handle any errors during the API call
