--- conflicted
+++ resolved
@@ -37,16 +37,9 @@
         params.append('search', searchTerm);
       }
 
-<<<<<<< HEAD
-      const response = await orderAPI.getOrders(params);
-
-      const data = response.data;
-      console.log('Fetched orders:', response);
-=======
       const response = orderAPI.getOrder(params);
       const data = response.data;
       console.log(data)
->>>>>>> 082a561d
 
       setOrders(data.results || data);
       setTotalPages(Math.ceil((data.count || data.length) / itemsPerPage));
