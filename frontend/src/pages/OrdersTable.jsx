--- conflicted
+++ resolved
@@ -1,12 +1,7 @@
 // OrdersTable.jsx
-<<<<<<< HEAD
-import React, { useState } from 'react';
-import { Link, Navigate } from "react-router-dom";
-=======
 import { useState, useEffect } from 'react';
 import { Link } from "react-router-dom";
 import axiosInstance from '../api/axiosInstance';
->>>>>>> 7c8120d0
 
 const OrdersTable = () => {
 
@@ -311,19 +306,6 @@
                   <td className="px-6 py-4 whitespace-nowrap text-sm text-gray-500">
                     {getStatusBadge(order.order_status)}
                   </td>
-<<<<<<< HEAD
-                  <td className="px-6 py-4 whitespace-nowrap text-left text-sm font-medium">
-                    {/* Using a regular button for now, can be wrapped in <Link> or use navigate() later */}\
-                    <Link to="/Orders/OrderDetails"> 
-                    <button
-                      onClick={() => handleViewDetails(order.orderId)}
-                      className="text-blue-600 hover:text-blue-900 focus:outline-none focus:ring-2 focus:ring-blue-500 focus:ring-opacity-50
-                                 p-1 rounded-md transition duration-150 ease-in-out"
-                    >
-                      View Details
-                      </button>
-                    </Link>
-=======
                   <td className="px-6 py-4 whitespace-nowrap text-sm text-gray-500">
                     {getPrescriptionStatusBadge(order)}
                   </td>
@@ -352,7 +334,6 @@
                         Ship
                       </button>
                     )}
->>>>>>> 7c8120d0
                   </td>
                 </tr>
               ))}
