--- conflicted
+++ resolved
@@ -96,7 +96,6 @@
 
         <nav className="space-y-2">
           <SidebarItem label="Dashboard" to="/Dashboard" />
-<<<<<<< HEAD
           {/* <SidebarItem label="Medicines" to="/Medicines" /> */}
 
           <SidebarItem label="Inventory Management" to="/inventory" />
@@ -113,16 +112,6 @@
           <SidebarItem label="Sales Management">
             <SidebarItem label="Sales bill" to="/sale-billing" />
             <SidebarItem label="sales return bill" to="/sale-return-billing" />
-=======
-          <SidebarItem label="Main Nav" to="/main-nav-group">
-            <SidebarItem label="Product Master" to="/inventory" />
-            <SidebarItem label="Discount Master" to="/discount-master" />
-            <SidebarItem label="Rate Master" to="/rate-master" />
-          </SidebarItem>
-            <SidebarItem label="Purchase Bill" to="/purchase-bill">
-            <SidebarItem label="Purchase Bill Inventory Upload" to="/purchase-bill/inventory-upload" />
-            <SidebarItem label="Purchase Bill Return" to="/purchase-bill/return" />
->>>>>>> 02dade9f
           </SidebarItem>
           <SidebarItem label="Offline Sales" to="/offline-sales">
             <SidebarItem label="Offline Sales Billing" to="/offline-sales/billing" />
